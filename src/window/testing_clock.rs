use std::task::Poll;

use chrono::{DateTime, Utc};
use pyo3::{exceptions::PyValueError, prelude::*};

use super::{Builder, ClockBuilder};
use super::{Clock, ClockConfig};
use crate::recovery::StateBytes;

/// Encapsulates and allows modifying the "now" when using
/// `bytewax.window.TestingClockConfig`. You only want to use this for
/// unit testing.
///
/// Args:
///
///   init_datetime (datetime.datetime): Initial "now".
///
/// Returns:
///
///   Testing clock object. Pass this as the `clock` parameter to
///   `bytewax.window.TestingClockConfig`.
#[pyclass(module = "bytewax.testing", name = "TestingClock")]
#[pyo3(text_signature = "(init_datetime)")]
#[derive(Clone)]
pub(crate) struct PyTestingClock {
    /// Modify this to change the current "now".
    #[pyo3(get, set)]
    pub(crate) now: DateTime<Utc>,
}

impl PyTestingClock {
    /// Create an "empty" [`Self`] just for use in `__getnewargs__`.
    #[allow(dead_code)]
    pub(crate) fn pickle_new(py: Python) -> Py<Self> {
        PyCell::new(
            py,
            PyTestingClock {
                now: DateTime::<Utc>::MIN_UTC,
            },
        )
        .unwrap()
        .into()
    }
}

#[pymethods]
impl PyTestingClock {
    /// Tell pytest to ignore this class, even though it starts with
    /// the name "Test".
    #[allow(non_upper_case_globals)]
    #[classattr]
    const __test__: bool = false;

    #[new]
    #[args(init_datetime)]
    fn new(init_datetime: DateTime<Utc>) -> Self {
        Self { now: init_datetime }
    }

    /// Pickle as a tuple.
    fn __getstate__(&self) -> (&str, DateTime<Utc>) {
        ("TestingClock", self.now)
    }

    /// Egregious hack see [`SqliteRecoveryConfig::__getnewargs__`].
    fn __getnewargs__(&self) -> (DateTime<Utc>,) {
        (DateTime::<Utc>::MIN_UTC,)
    }

    /// Unpickle from tuple of arguments.
    fn __setstate__(&mut self, state: &PyAny) -> PyResult<()> {
        if let Ok(("TestingClock", now)) = state.extract() {
            self.now = now;
            Ok(())
        } else {
            Err(PyValueError::new_err(format!(
                "bad pickle contents for TestingClock: {state:?}"
            )))
        }
    }
}

/// Use to simulate system time in unit tests. You only want to use
/// this for unit testing.
///
/// You should use this with
/// `bytewax.inputs.TestingBuilderInputConfig` and a generator which
/// modifies the `TestingClock` provided.
///
/// If the dataflow has no more input, all windows are closed.
///
/// The watermark uses the most recent "now".
///
/// Args:
///
///   clock (TestingClock): Query this `TestingClock` for the current
///       "now".
///
/// Returns:
///
///   Config object. Pass this as the `clock_config` parameter to
///   your windowing operator.
#[pyclass(module="bytewax.window", extends=ClockConfig)]
#[pyo3(text_signature = "(clock)")]
#[derive(Clone)]
pub(crate) struct TestingClockConfig {
    #[pyo3(get)]
    pub(crate) clock: Py<PyTestingClock>,
}

impl IntoPy<Py<PyAny>> for TestingClockConfig {
    fn into_py(self, py: Python<'_>) -> Py<PyAny> {
        ("TestingClockConfig", self.clock).into_py(py)
    }
}

impl<V> ClockBuilder<V> for TestingClockConfig {
    fn builder(self) -> Builder<V> {
        Box::new(move |resume_state_bytes: Option<StateBytes>| {
            // All instances of this [`TestingClock`] will reference
            // the same [`PyTestingClock`] so modifications increment
            // all windows' times.
            let py_clock = self.clock.clone();

            if let Some(now) = resume_state_bytes.map(StateBytes::de::<DateTime<Utc>>) {
                Python::with_gil(|py| {
                    py_clock.borrow_mut(py).now = now;
                })
            }

            Box::new(TestingClock::new(py_clock))
        })
    }
}

#[pymethods]
impl TestingClockConfig {
    /// Tell pytest to ignore this class, even though it starts with
    /// the name "Test".
    #[allow(non_upper_case_globals)]
    #[classattr]
    const __test__: bool = false;

    #[new]
    #[args(item_incr, start_at)]
    fn new(clock: Py<PyTestingClock>) -> (Self, ClockConfig) {
        (Self { clock }, ClockConfig {})
    }

    /// Pickle as a tuple.
    fn __getstate__(&self, py: Python) -> (&str, Py<PyTestingClock>) {
        ("TestingClockConfig", self.clock.clone_ref(py))
    }

    /// Egregious hack see [`SqliteRecoveryConfig::__getnewargs__`].
    fn __getnewargs__(&self, py: Python) -> (Py<PyTestingClock>,) {
        (PyTestingClock::pickle_new(py),)
    }

    /// Unpickle from tuple of arguments.
    fn __setstate__(&mut self, state: &PyAny) -> PyResult<()> {
        if let Ok(("TestingClockConfig", clock)) = state.extract() {
            self.clock = clock;
            Ok(())
        } else {
            Err(PyValueError::new_err(format!(
                "bad pickle contents for TestingClockConfig: {state:?}"
            )))
        }
    }
}

/// Simulate system time for tests. Call upon [`PyTestingClock`] for
/// the current time.
pub(crate) struct TestingClock {
    py_clock: Py<PyTestingClock>,
}

impl TestingClock {
<<<<<<< HEAD
    pub(crate) fn builder<V>(
        py_clock: Py<PyTestingClock>,
    ) -> impl Fn(Option<StateBytes>) -> Box<dyn Clock<V>> {
        move |_resume_state_bytes: Option<StateBytes>| {
            // All instances of this [`TestingClock`] will reference
            // the same [`PyTestingClock`] so modifications increment
            // all windows' times.
            let py_clock = py_clock.clone();

            Box::new(Self { py_clock })
        }
=======
    pub(crate) fn new(py_clock: Py<PyTestingClock>) -> Self {
        Self { py_clock }
>>>>>>> 5b2f0a13
    }
}

impl<V> Clock<V> for TestingClock {
    fn watermark(&mut self, next_value: &Poll<Option<V>>) -> DateTime<Utc> {
        match next_value {
            // If there will be no more values, close out all windows.
            Poll::Ready(None) => DateTime::<Utc>::MAX_UTC,
            _ => Python::with_gil(|py| {
                let py_clock = self.py_clock.borrow(py);
                py_clock.now
            }),
        }
    }

    fn time_for(&mut self, item: &V) -> DateTime<Utc> {
        self.watermark(&Poll::Ready(Some(item)))
    }

    /// Does not store state since state is per-key but the testing
    /// clock is referencing a single global "system time".
    ///
    /// Instead you should re-perform your modifications to the
    /// [`PyTestingClock`] on the Python side as part of input
    /// recovery.
    fn snapshot(&self) -> StateBytes {
        StateBytes::ser::<()>(&())
    }
}<|MERGE_RESOLUTION|>--- conflicted
+++ resolved
@@ -108,27 +108,15 @@
     pub(crate) clock: Py<PyTestingClock>,
 }
 
-impl IntoPy<Py<PyAny>> for TestingClockConfig {
-    fn into_py(self, py: Python<'_>) -> Py<PyAny> {
-        ("TestingClockConfig", self.clock).into_py(py)
-    }
-}
-
 impl<V> ClockBuilder<V> for TestingClockConfig {
     fn builder(self) -> Builder<V> {
-        Box::new(move |resume_state_bytes: Option<StateBytes>| {
+        // Do not restore state here since we don't store anything.
+        // See note in the `snapshot` method implementation for TestingClock.
+        Box::new(move |_resume_state_bytes: Option<StateBytes>| {
             // All instances of this [`TestingClock`] will reference
             // the same [`PyTestingClock`] so modifications increment
             // all windows' times.
-            let py_clock = self.clock.clone();
-
-            if let Some(now) = resume_state_bytes.map(StateBytes::de::<DateTime<Utc>>) {
-                Python::with_gil(|py| {
-                    py_clock.borrow_mut(py).now = now;
-                })
-            }
-
-            Box::new(TestingClock::new(py_clock))
+            Box::new(TestingClock::new(self.clock.clone()))
         })
     }
 }
@@ -177,22 +165,8 @@
 }
 
 impl TestingClock {
-<<<<<<< HEAD
-    pub(crate) fn builder<V>(
-        py_clock: Py<PyTestingClock>,
-    ) -> impl Fn(Option<StateBytes>) -> Box<dyn Clock<V>> {
-        move |_resume_state_bytes: Option<StateBytes>| {
-            // All instances of this [`TestingClock`] will reference
-            // the same [`PyTestingClock`] so modifications increment
-            // all windows' times.
-            let py_clock = py_clock.clone();
-
-            Box::new(Self { py_clock })
-        }
-=======
     pub(crate) fn new(py_clock: Py<PyTestingClock>) -> Self {
         Self { py_clock }
->>>>>>> 5b2f0a13
     }
 }
 
