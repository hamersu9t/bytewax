use crate::operators::build;
use crate::operators::check_complete;
use crate::operators::stateful_map;
use crate::operators::Reduce;
use crate::recovery::NoOpRecoveryStore;
use crate::recovery::RecoveryConfig;
use crate::recovery::RecoveryStore;
use crate::recovery::SqliteRecoveryConfig;
use crate::recovery::SqliteRecoveryStore;
use pyo3::exceptions::PyValueError;
use pyo3::prelude::*;
use pyo3::types::*;

use std::collections::HashMap;
use timely::dataflow::*;

use timely::dataflow::operators::aggregation::*;
use timely::dataflow::operators::*;

use crate::execution::Pump;
use crate::operators::{
    capture, filter, flat_map, inspect, inspect_epoch, map, reduce, reduce_epoch,
    reduce_epoch_local, StatefulMap,
};
use crate::pyo3_extensions::{hash, lift_2tuple, wrap_2tuple, TdPyAny, TdPyCallable, TdPyIterator};

/// A definition of a Bytewax dataflow graph.
///
/// Use the methods defined on this class to add steps with operators
/// of the same name.
///
/// See the execution functions in `bytewax` to run.
///
/// TODO: Right now this is just a linear dataflow only.
#[pyclass(module = "bytewax")] // Required to support pickling.
#[pyo3(text_signature = "()")]
pub(crate) struct Dataflow {
    steps: Vec<Step>,
}

#[pymethods]
impl Dataflow {
    #[new]
    fn new() -> Self {
        Self { steps: Vec::new() }
    }

    /// Pickle a Dataflow as a list of the steps.
    fn __getstate__(&self, py: Python) -> PyResult<Py<PyAny>> {
        Ok(self.steps.to_object(py))
    }

    /// Unpickle a Dataflow as a list of the steps.
    fn __setstate__(&mut self, py: Python, state: Py<PyAny>) -> PyResult<()> {
        self.steps = state.as_ref(py).extract()?;
        Ok(())
    }

    /// Map is a one-to-one transformation of items.
    ///
    /// It calls a **mapper** function on each item.
    ///
    /// It emits each updated item downstream.
    ///
    /// It is commonly used for:
    ///
    /// - Extracting keys
    /// - Turning JSON into objects
    /// - So many things
    ///
    /// >>> def add_one(item):
    /// ...     return item + 10
    /// >>> flow = Dataflow()
    /// >>> flow.map(add_one)
    /// >>> flow.capture()
    /// >>> inp = enumerate(range(3))
    /// >>> for epoch, item in run(flow, inp):
    /// ...     print(item)
    /// 10
    /// 11
    /// 12
    ///
    /// Args:
    ///
    ///     mapper - `mapper(item: Any) => updated_item: Any`
    #[pyo3(text_signature = "(self, mapper)")]
    fn map(&mut self, mapper: TdPyCallable) {
        self.steps.push(Step::Map { mapper });
    }

    /// Flat map is a one-to-many transformation of items.
    ///
    /// It calls a **mapper** function on each item.
    ///
    /// It emits each element in the returned iterator individually
    /// downstream in the epoch of the input item.
    ///
    /// It is commonly used for:
    ///
    /// - Tokenizing
    /// - Flattening hierarchical objects
    /// - Breaking up aggregations for further processing
    ///
    /// >>> def split_into_words(sentence):
    /// ...     return sentence.split()
    /// >>> flow = Dataflow()
    /// >>> flow.flat_map(split_into_words)
    /// >>> flow.capture()
    /// >>> inp = enumerate(["hello world"])
    /// >>> for epoch, item in run(flow, inp):
    /// ...     print(epoch, item)
    /// 0 hello
    /// 0 world
    ///
    /// Args:
    ///
    ///     mapper - `mapper(item: Any) => emit: Iterable[Any]`
    #[pyo3(text_signature = "(self, mapper)")]
    fn flat_map(&mut self, mapper: TdPyCallable) {
        self.steps.push(Step::FlatMap { mapper });
    }

    /// Filter selectively keeps only some items.
    ///
    /// It calls a **predicate** function on each item.
    ///
    /// It emits the item downstream unmodified if the predicate
    /// returns `True`.
    ///
    /// It is commonly used for:
    ///
    /// - Selecting relevant events
    /// - Removing empty events
    /// - Removing sentinels
    /// - Removing stop words
    ///
    /// >>> def is_odd(item):
    /// ...     return item % 2 != 0
    /// >>> flow = Dataflow()
    /// >>> flow.filter(is_odd)
    /// >>> flow.capture()
    /// >>> inp = enumerate(range(3))
    /// >>> for epoch, item in run(flow, inp):
    /// ...    print(item)
    /// 1
    /// 3
    ///
    /// Args:
    ///
    ///     predicate - `predicate(item: Any) => should_emit: bool`
    #[pyo3(text_signature = "(self, predicate)")]
    fn filter(&mut self, predicate: TdPyCallable) {
        self.steps.push(Step::Filter { predicate });
    }

    /// Inspect allows you to observe, but not modify, items.
    ///
    /// It calls an **inspector** callback on each item.
    ///
    /// It emits items downstream unmodified.
    ///
    /// It is commonly used for debugging.
    ///
    /// >>> def log(item):
    /// ...     print("Saw", item)
    /// >>> flow = Dataflow()
    /// >>> flow.inspect(log)
    /// >>> flow.capture()
    /// >>> inp = enumerate(range(3))
    /// >>> for epoch, item in run(flow, inp):
    /// ...     pass  # Don't print captured output.
    /// Saw 1
    /// Saw 2
    /// Saw 3
    ///
    /// Args:
    ///
    ///     inspector - `inspector(item: Any) => None`
    #[pyo3(text_signature = "(self, inspector)")]
    fn inspect(&mut self, inspector: TdPyCallable) {
        self.steps.push(Step::Inspect { inspector });
    }

    /// Inspect epoch allows you to observe, but not modify, items and
    /// their epochs.
    ///
    /// It calls an **inspector** function on each item with its
    /// epoch.
    ///
    /// It emits items downstream unmodified.
    ///
    /// It is commonly used for debugging.
    ///
    /// >>> def log(epoch, item):
    /// ...    print(f"Saw {item} @ {epoch}")
    /// >>> flow = Dataflow()
    /// >>> flow.inspect_epoch(log)
    /// >>> flow.capture()
    /// >>> inp = enumerate(range(3))
    /// >>> for epoch, item in run(flow, inp):
    /// ...    pass  # Don't print captured output.
    ///
    /// Args:
    ///
    ///     inspector - `inspector(epoch: int, item: Any) => None`
    #[pyo3(text_signature = "(self, inspector)")]
    fn inspect_epoch(&mut self, inspector: TdPyCallable) {
        self.steps.push(Step::InspectEpoch { inspector });
    }

    /// Reduce lets you combine items for a key into an aggregator in
    /// epoch order.
    ///
    /// It is a stateful operator. It requires the the input stream
    /// has items that are `(key, value)` tuples so we can ensure that
    /// all relevant values are routed to the relevant aggregator.
    ///
    /// It is a recoverable operator. It requires a step ID to recover
    /// the correct state.
    ///
    /// It calls two functions:
    ///
    /// - A **reducer** which combines a new value with an
    /// aggregator. The aggregator is initially the first value seen
    /// for a key. Values will be passed in epoch order, but no order
    /// is defined within an epoch. If there is only a single value
    /// for a key since the last completion, this function will not be
    /// called.
    ///
    /// - An **is complete** function which returns `True` if the most
    /// recent `(key, aggregator)` should be emitted downstream and
    /// the aggregator for that key forgotten. If there was only a
    /// single value for a key, it is passed in as the aggregator
    /// here.
    ///
    /// It emits `(key, aggregator)` tuples downstream when the is
    /// complete function returns `True` in the epoch of the most
    /// recent value for that key.
    ///
<<<<<<< HEAD
    /// It emits `(key, aggregator)` tuples downstream when you tell
    /// it to.
    #[pyo3(text_signature = "(self, step_id, reducer, is_complete)")]
    fn reduce(&mut self, step_id: String, reducer: TdPyCallable, is_complete: TdPyCallable) {
=======
    /// It is commonly used for:
    ///
    /// - Sessionization
    /// - Emitting a summary of data that spans epochs
    ///
    /// >>> def user_as_key(event):
    /// ...     return event["user"], [event]
    /// >>> def extend_session(session, events):
    /// ...     session.extend(events)
    /// ...     return session
    /// >>> def session_complete(session):
    /// ...     return any(event["type"] == "logout" for event in session)
    /// >>> flow = Dataflow()
    /// >>> flow.map(user_as_key)
    /// >>> flow.inspect_epoch(lambda epoch, item: print("Saw", item, "@", epoch))
    /// >>> flow.reduce(extend_session, session_complete)
    /// >>> flow.capture()
    /// >>> inp = [
    /// ...     (0, {"user": "a", "type": "login"}),
    /// ...     (1, {"user": "a", "type": "post"}),
    /// ...     (1, {"user": "b", "type": "login"}),
    /// ...     (2, {"user": "a", "type": "logout"}),
    /// ...     (3, {"user": "b", "type": "logout"}),
    /// ... ]
    /// >>> for epoch, item in run(flow, inp):
    /// ...     print(epoch, item)
    ///
    /// Args:
    ///
    ///     step_id - Uniquely identifies this step for recovery.
    ///
    ///     reducer - `reducer(aggregator: Any, value: Any) =>
    ///         updated_aggregator: Any`
    ///
    ///     is_complete - `is_complete(updated_aggregator: Any) =>
    ///         should_emit: bool`
    #[pyo3(text_signature = "(self, reducer, is_complete)")]
    fn reduce(&mut self, reducer: TdPyCallable, is_complete: TdPyCallable) {
>>>>>>> ab2b8b6e
        self.steps.push(Step::Reduce {
            step_id,
            reducer,
            is_complete,
        });
    }

    /// Reduce epoch lets you combine all items for a key within an
    /// epoch into an aggregator.
    ///
    /// It is like `bytewax.Dataflow.reduce()` but marks the
    /// aggregator as complete automatically at the end of each epoch.
    ///
    /// It is a stateful operator. it requires the the input stream
    /// has items that are `(key, value)` tuples so we can ensure that
    /// all relevant values are routed to the relevant aggregator.
    ///
    /// It calls a **reducer** function which combines two values. The
    /// aggregator is initially the first value seen for a key. Values
    /// will be passed in arbitrary order. If there is only a single
    /// value for a key in this epoch, this function will not be
    /// called.
    ///
    /// It emits `(key, aggregator)` tuples downstream at the end of
    /// each epoch.
    ///
    /// It is commonly used for:
    ///
    /// - Counting within epochs
    /// - Aggregation within epochs
    ///
    /// >>> def add_initial_count(event):
    /// ...     return event["user"], 1
    /// >>> def count(count, event_count):
    /// ...     return count + event_count
    /// >>> flow = Dataflow()
    /// >>> flow.map(add_initial_count)
    /// >>> flow.inspect_epoch(lambda epoch, item: print("Saw", item, "@", epoch))
    /// >>> flow.reduce_epoch(count)
    /// >>> flow.capture()
    /// >>> inp = [
    /// ...     (0, {"user": "a", "type": "login"}),
    /// ...     (0, {"user": "a", "type": "post"}),
    /// ...     (0, {"user": "b", "type": "login"}),
    /// ...     (1, {"user": "b", "type": "post"}),
    /// ... ]
    /// >>> for epoch, item in run(flow, inp):
    /// ...     print(epoch, item)
    /// Saw ('a', 1) @ 0
    /// Saw ('b', 1) @ 0
    /// Saw ('a', 1) @ 0
    /// Saw ('b', 1) @ 1
    /// 0 ('b', 1)
    /// 0 ('a', 2)
    /// 1 ('b', 1)
    ///
    /// Args:
    ///
    ///     reducer - `reducer(aggregator: Any, value: Any) =>
    ///         updated_aggregator: Any`
    #[pyo3(text_signature = "(self, reducer)")]
    fn reduce_epoch(&mut self, reducer: TdPyCallable) {
        self.steps.push(Step::ReduceEpoch { reducer });
    }

    /// Reduce epoch local lets you combine all items for a key within
    /// an epoch _on a single worker._
    ///
    /// It is exactly like `bytewax.Dataflow.reduce_epoch()` but does
    /// _not_ ensure all values for a key are routed to the same
    /// worker and thus there is only one output aggregator per key.
    ///
    /// You should use `bytewax.Dataflow.reduce_epoch()` unless you
    /// need a network-overhead optimization and some later step does
    /// full aggregation.
    ///
    /// It is only used for performance optimziation.
    ///
    /// Args:
    ///
    ///     reducer - `reducer(aggregator: Any, value: Any) =>
    ///         updated_aggregator: Any`
    #[pyo3(text_signature = "(self, reducer)")]
    fn reduce_epoch_local(&mut self, reducer: TdPyCallable) {
        self.steps.push(Step::ReduceEpochLocal { reducer });
    }

    /// Stateful map is a one-to-one transformation of values in
    /// `(key, value)` pairs, but allows you to reference a persistent
    /// state for each key when doing the transformation.
    ///
    /// It is a stateful operator. It requires the the input stream
    /// has items that are `(key, value)` tuples so we can ensure that
    /// all relevant values are routed to the relevant state.
    ///
    /// It is a recoverable operator. It requires a step ID to recover
    /// the correct state.
    ///
    /// It calls two functions:
    ///
    /// - A **builder** which returns a new state and will be called
    /// whenever a new key is encountered with the key as a parameter.
    ///
    /// - A **mapper** which transforms values. Values will be passed
    /// in epoch order, but no order is defined within an epoch. If
    /// the updated state is `None`, the state will be forgotten.
    ///
    /// It emits a `(key, updated_value)` tuple downstream for each
    /// input item.
<<<<<<< HEAD
    #[pyo3(text_signature = "(self, step_id, builder, mapper)")]
    fn stateful_map(&mut self, step_id: String, builder: TdPyCallable, mapper: TdPyCallable) {
        self.steps.push(Step::StatefulMap {
            step_id,
            builder,
            mapper,
        });
=======
    ///
    /// It is commonly used for:
    ///
    /// - Anomaly detection
    /// - State machines
    ///
    /// >>> def self_as_key(item):
    /// ...     return item, item
    /// >>> def build_count(key):
    /// ...     return 0
    /// >>> def check(running_count, item):
    /// ...     running_count += 1
    /// ...     if running_count == 1:
    /// ...         return running_count, item
    /// ...     else:
    /// ...         return running_count, None
    /// >>> def remove_none_and_key(key_item):
    /// ...     key, item = key_item
    /// ...     if item is None:
    /// ...         return []
    /// ...     else:
    /// ...         return [item]
    /// >>> flow = Dataflow()
    /// >>> flow.map(self_as_key)
    /// >>> flow.stateful_map(build_count, check)
    /// >>> flow.flat_map(remove_none_and_key)
    /// >>> flow.capture()
    /// >>> inp = [
    /// ...     (0, "a"),
    /// ...     (0, "a"),
    /// ...     (0, "a"),
    /// ...     (1, "a"),
    /// ...     (1, "b"),
    /// ... ]
    /// >>> for epoch, item in run(flow, inp):
    /// ...     print(epoch, item)
    /// 0 a
    /// 1 b
    ///
    /// Args:
    ///
    ///     step_id -  Uniquely identifies this step for recovery.
    ///
    ///     builder - `builder(key: Any) => new_state: Any`
    ///
    ///     mapper - `mapper(state: Any, value: Any) =>
    ///         (updated_state: Any, updated_value: Any)`
    #[pyo3(text_signature = "(self, builder, mapper)")]
    fn stateful_map(&mut self, builder: TdPyCallable, mapper: TdPyCallable) {
        self.steps.push(Step::StatefulMap { builder, mapper });
>>>>>>> ab2b8b6e
    }

    /// Capture is how you specify output of a dataflow.
    ///
    /// At least one capture is required on every dataflow.
    ///
    /// It emits items downstream unmodified; you can capture midway
    /// through a dataflow.
    ///
    /// Whenever an item flows into a capture operator, the [output
    /// handler](./execution#builders) of the worker is called with
    /// that item and epoch. For `bytewax.run()` and
    /// `bytewax.run_cluster()` output handlers are setup for you that
    /// return the output as the return value.
    ///
    /// There are no guarantees on the order that output is passed to
    /// the output handler. Read the attached epoch to discern order.
    ///
    /// >>> flow = Dataflow()
    /// >>> flow.capture()
    /// >>> inp = enumerate(range(3))
    /// >>> sorted(run(flow, inp))
    /// [(0, 0), (1, 1), (2, 2)]
    #[pyo3(text_signature = "(self)")]
    fn capture(&mut self) {
        self.steps.push(Step::Capture {});
    }
}

/// The definition of one step in a Bytewax dataflow graph.
///
/// This isn't actually used during execution, just during building.
///
/// See
/// <https://docs.rs/timely/latest/timely/dataflow/operators/index.html>
/// for Timely's operators. We try to keep the same semantics here.
pub(crate) enum Step {
    Map {
        mapper: TdPyCallable,
    },
    FlatMap {
        mapper: TdPyCallable,
    },
    Filter {
        predicate: TdPyCallable,
    },
    Inspect {
        inspector: TdPyCallable,
    },
    InspectEpoch {
        inspector: TdPyCallable,
    },
    Reduce {
        step_id: String,
        reducer: TdPyCallable,
        is_complete: TdPyCallable,
    },
    ReduceEpoch {
        reducer: TdPyCallable,
    },
    ReduceEpochLocal {
        reducer: TdPyCallable,
    },
    StatefulMap {
        step_id: String,
        builder: TdPyCallable,
        mapper: TdPyCallable,
    },
    Capture {},
}

/// Decode Steps from Python (name, funcs...) tuples.
///
/// Required for pickling.
impl<'source> FromPyObject<'source> for Step {
    fn extract(obj: &'source PyAny) -> PyResult<Self> {
        let tuple: &PySequence = obj.downcast()?;

        if let Ok(("Map", mapper)) = tuple.extract() {
            return Ok(Self::Map { mapper });
        }
        if let Ok(("FlatMap", mapper)) = tuple.extract() {
            return Ok(Self::FlatMap { mapper });
        }
        if let Ok(("Filter", predicate)) = tuple.extract() {
            return Ok(Self::Filter { predicate });
        }
        if let Ok(("Inspect", inspector)) = tuple.extract() {
            return Ok(Self::Inspect { inspector });
        }
        if let Ok(("InspectEpoch", inspector)) = tuple.extract() {
            return Ok(Self::InspectEpoch { inspector });
        }
        if let Ok(("Reduce", step_id, reducer, is_complete)) = tuple.extract() {
            return Ok(Self::Reduce {
                step_id,
                reducer,
                is_complete,
            });
        }
        if let Ok(("ReduceEpoch", reducer)) = tuple.extract() {
            return Ok(Self::ReduceEpoch { reducer });
        }
        if let Ok(("ReduceEpochLocal", reducer)) = tuple.extract() {
            return Ok(Self::ReduceEpochLocal { reducer });
        }
        if let Ok(("StatefulMap", step_id, builder, mapper)) = tuple.extract() {
            return Ok(Self::StatefulMap {
                step_id,
                builder,
                mapper,
            });
        }
        if let Ok(("Capture",)) = tuple.extract() {
            return Ok(Self::Capture {});
        }

        Err(PyValueError::new_err(format!(
            "bad python repr when unpickling Step: {obj:?}"
        )))
    }
}

/// Represent Steps in Python as (name, funcs...) tuples.
///
/// Required for pickling.
impl ToPyObject for Step {
    fn to_object(&self, py: Python) -> Py<PyAny> {
        match self {
            Self::Map { mapper } => ("Map", mapper).to_object(py),
            Self::FlatMap { mapper } => ("FlatMap", mapper).to_object(py),
            Self::Filter { predicate } => ("Filter", predicate).to_object(py),
            Self::Inspect { inspector } => ("Inspect", inspector).to_object(py),
            Self::InspectEpoch { inspector } => ("InspectEpoch", inspector).to_object(py),
            Self::Reduce {
                step_id,
                reducer,
                is_complete,
            } => ("Reduce", step_id, reducer, is_complete).to_object(py),
            Self::ReduceEpoch { reducer } => ("ReduceEpoch", reducer).to_object(py),
            Self::ReduceEpochLocal { reducer } => ("ReduceEpochLocal", reducer).to_object(py),
            Self::StatefulMap {
                step_id,
                builder,
                mapper,
            } => ("StatefulMap", step_id, builder, mapper).to_object(py),
            Self::Capture {} => ("Capture",).to_object(py),
        }
        .into()
    }
}

pub(crate) fn build_dataflow<A>(
    timely_worker: &mut timely::worker::Worker<A>,
    py: Python,
    flow: &Dataflow,
    input_builder: TdPyCallable,
    output_builder: TdPyCallable,
    recovery_config: Option<Py<RecoveryConfig>>,
) -> Result<(Pump, ProbeHandle<u64>), String>
where
    A: timely::communication::Allocate,
{
    let worker_index = timely_worker.index();
    let worker_count = timely_worker.peers();

    timely_worker.dataflow(|scope| {
        let mut timely_input = InputHandle::new();
        let mut end_of_steps_probe = ProbeHandle::new();
        let mut has_capture = false;
        let mut stream = timely_input.to_stream(scope);

        let worker_input: TdPyIterator = input_builder
            .call1(py, (worker_index, worker_count))
            .unwrap()
            .extract(py)
            .unwrap();
        let worker_output: TdPyCallable = output_builder
            .call1(py, (worker_index, worker_count))
            .unwrap()
            .extract(py)
            .unwrap();

        let recovery_store: Box<dyn RecoveryStore> = match recovery_config {
            None => Box::new(NoOpRecoveryStore::new()),
            Some(recovery_config) => {
                let recovery_config = recovery_config.as_ref(py);
                if let Ok(sqlite_recovery_config) =
                    recovery_config.downcast::<PyCell<SqliteRecoveryConfig>>()
                {
                    let sqlite_recovery_config = sqlite_recovery_config.borrow();
                    Box::new(SqliteRecoveryStore::new(sqlite_recovery_config))
                } else {
                    let pytype = recovery_config.get_type();
                    return Err(format!("Unknown recovery_config type: {pytype}"));
                }
            }
        };

        let steps = &flow.steps;
        for step in steps {
            match step {
                Step::Map { mapper } => {
                    // All these closure lifetimes are static, so tell
                    // Python's GC that there's another pointer to the
                    // mapping function that's going to hang around
                    // for a while when it's moved into the closure.
                    let mapper = mapper.clone_ref(py);
                    stream = stream.map(move |item| map(&mapper, item));
                }
                Step::FlatMap { mapper } => {
                    let mapper = mapper.clone_ref(py);
                    stream = stream.flat_map(move |item| flat_map(&mapper, item));
                }
                Step::Filter { predicate } => {
                    let predicate = predicate.clone_ref(py);
                    stream = stream.filter(move |item| filter(&predicate, item));
                }
                Step::Inspect { inspector } => {
                    let inspector = inspector.clone_ref(py);
                    stream = stream.inspect(move |item| inspect(&inspector, item));
                }
                Step::InspectEpoch { inspector } => {
                    let inspector = inspector.clone_ref(py);
                    stream = stream
                        .inspect_time(move |epoch, item| inspect_epoch(&inspector, epoch, item));
                }
                Step::Reduce {
                    step_id,
                    reducer,
                    is_complete,
                } => {
                    let reducer = reducer.clone_ref(py);
                    let is_complete = is_complete.clone_ref(py);
                    stream = stream
                        .map(lift_2tuple)
                        .reduce(
                            recovery_store.for_step(step_id),
                            move |key, aggregator, value| reduce(&reducer, key, aggregator, value),
                            move |key, aggregator| check_complete(&is_complete, key, aggregator),
                            hash,
                        )
                        .map(wrap_2tuple);
                }
                Step::ReduceEpoch { reducer } => {
                    let reducer = reducer.clone_ref(py);
                    stream = stream.map(lift_2tuple).aggregate(
                        move |key, value, aggregator: &mut Option<TdPyAny>| {
                            reduce_epoch(&reducer, aggregator, key, value);
                        },
                        move |key, aggregator: Option<TdPyAny>| {
                            // Aggregator will only exist for keys
                            // that exist, so it will have been filled
                            // into Some(value) above.
                            wrap_2tuple((key, aggregator.unwrap()))
                        },
                        hash,
                    );
                }
                Step::ReduceEpochLocal { reducer } => {
                    let reducer = reducer.clone_ref(py);
                    stream = stream
                        .map(lift_2tuple)
                        .accumulate(
                            HashMap::new(),
                            move |aggregators, all_key_value_in_epoch| {
                                reduce_epoch_local(&reducer, aggregators, &all_key_value_in_epoch);
                            },
                        )
                        .flat_map(|aggregators| aggregators.into_iter().map(wrap_2tuple));
                }
                Step::StatefulMap {
                    step_id,
                    builder,
                    mapper,
                } => {
                    let builder = builder.clone_ref(py);
                    let mapper = mapper.clone_ref(py);
                    stream = stream
                        .map(lift_2tuple)
                        .stateful_map(
                            recovery_store.for_step(step_id),
                            move |key| build(&builder, key),
                            move |key, state, value| stateful_map(&mapper, key, state, value),
                            hash,
                        )
                        .map(wrap_2tuple);
                }
                Step::Capture {} => {
                    let worker_output = worker_output.clone_ref(py);
                    stream
                        .inspect_time(move |epoch, item| capture(&worker_output, epoch, item))
                        .probe_with(&mut end_of_steps_probe);
                    has_capture = true;
                }
            }
        }

        if has_capture {
            let pump = Pump::new(worker_input, timely_input);
            Ok((pump, end_of_steps_probe))
        } else {
            Err("Dataflow needs to contain at least one capture".into())
        }
    })
}

pub(crate) fn register(_py: Python, m: &PyModule) -> PyResult<()> {
    m.add_class::<Dataflow>()?;
    Ok(())
}<|MERGE_RESOLUTION|>--- conflicted
+++ resolved
@@ -237,12 +237,6 @@
     /// complete function returns `True` in the epoch of the most
     /// recent value for that key.
     ///
-<<<<<<< HEAD
-    /// It emits `(key, aggregator)` tuples downstream when you tell
-    /// it to.
-    #[pyo3(text_signature = "(self, step_id, reducer, is_complete)")]
-    fn reduce(&mut self, step_id: String, reducer: TdPyCallable, is_complete: TdPyCallable) {
-=======
     /// It is commonly used for:
     ///
     /// - Sessionization
@@ -279,9 +273,8 @@
     ///
     ///     is_complete - `is_complete(updated_aggregator: Any) =>
     ///         should_emit: bool`
-    #[pyo3(text_signature = "(self, reducer, is_complete)")]
-    fn reduce(&mut self, reducer: TdPyCallable, is_complete: TdPyCallable) {
->>>>>>> ab2b8b6e
+    #[pyo3(text_signature = "(self, step_id, reducer, is_complete)")]
+    fn reduce(&mut self, step_id: String, reducer: TdPyCallable, is_complete: TdPyCallable) {
         self.steps.push(Step::Reduce {
             step_id,
             reducer,
@@ -391,15 +384,6 @@
     ///
     /// It emits a `(key, updated_value)` tuple downstream for each
     /// input item.
-<<<<<<< HEAD
-    #[pyo3(text_signature = "(self, step_id, builder, mapper)")]
-    fn stateful_map(&mut self, step_id: String, builder: TdPyCallable, mapper: TdPyCallable) {
-        self.steps.push(Step::StatefulMap {
-            step_id,
-            builder,
-            mapper,
-        });
-=======
     ///
     /// It is commonly used for:
     ///
@@ -447,10 +431,9 @@
     ///
     ///     mapper - `mapper(state: Any, value: Any) =>
     ///         (updated_state: Any, updated_value: Any)`
-    #[pyo3(text_signature = "(self, builder, mapper)")]
-    fn stateful_map(&mut self, builder: TdPyCallable, mapper: TdPyCallable) {
-        self.steps.push(Step::StatefulMap { builder, mapper });
->>>>>>> ab2b8b6e
+    #[pyo3(text_signature = "(self, step_id, builder, mapper)")]
+    fn stateful_map(&mut self, step_id: String, builder: TdPyCallable, mapper: TdPyCallable) {
+        self.steps.push(Step::StatefulMap { step_id, builder, mapper });
     }
 
     /// Capture is how you specify output of a dataflow.
