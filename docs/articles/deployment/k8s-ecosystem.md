As we mentioned in our [Execution section](/docs/getting-started/execution#multiple-workers-manual-cluster). Bytewax allows you to run a dataflow program in a coordinated set of processes if you use the `bytewax.cluster_main()` entry point.

That entry point requires the addresses of all the processes and assign them each a unique ID.

Our Kubernetes implementation is coupled with `bytewax.parse.proc_env()` function which looks for some specific environments variables to fill the needed arguments of `bytewax.cluster_main()`.

We modeled the following Kubernetes ecosystem to run a Bytewax dataflow with one or more processes involved.

## Kubernetes Resources

This diagram shows which Kubernetes resources are included in our stack.

![Bytewax on Kubernetes](/assets/img/docs/k8s_ecosystem.png)

We are going to cover each resource by explaining how we use them to run a Bytewax dataflow:

## Namespace

A Bytewax dataflow stack can be deployed in any namespace but it is recommended that it is installed in a dedicated one to leverage Namespace isolation characteristics about security and resource designation.

## Dataflow StatefulSet

Bytewax uses a StatefulSet object to manage workloads in Kubernetes because a unique and stable network identifier for each Pod is required (stable means that a Pod is going to keep its name across Pod (re)scheduling) and StatefulSets meet this requirement.

Because each Pod in a StatefulSet derives its hostname from the name of the StatefulSet and the ordinal of the Pod, we can have an Init-Container which dynamically generates the needed list of addresses and stores them in a file in a volume which will be mounted by the application container.

Also, we use the ordinal of each Pod as the unique ID needed for each process.

For example, assuming that we are running a dataflow named `my-dataflow` with three processes in a namespace called `bytewax` we are going to have these pods:

```
my-dataflow-0
my-dataflow-1
my-dataflow-2
```

And their network addresses are going to be:

```
my-dataflow-0.my-dataflow.bytewax.svc.cluster.local:9999
my-dataflow-1.my-dataflow.bytewax.svc.cluster.local:9999
my-dataflow-2.my-dataflow.bytewax.svc.cluster.local:9999
```
As you can see we use the port 9999 to expose each process.

Leveraging the Kubernetes naming convention for Pods and their DNS we automated the stack configuration.

Another important aspect of each Pod configuration is that the application container also mounts another volume called `working-directory`. This is going to have a ConfigMap that we will cover later, but basically this has the python file and any other files required to run successfully.

In this image we show how the init-container and the application container of the Pods work together:

![Bytewax on Kubernetes](/assets/img/docs/pod_details.png)

The `hostfile` init-container stores a file named `hostfile.txt` with all the addresses of the processes, and the application container `process` reads that file (in fact, `bytewax.parse.proc_env()` does that work). 

Also, the image shows that the init-container is reading the content of the ConfigMap mounted in the `python-files` volume and copying that to the `working-directory` volume. In the example the content of the ConfigMap is a file named `basic.py`. In the ConfigMap section we are going to talk more about that.

### Environment Variables in the Application Container

In the above diagram, the application container has these environment variables:

```yaml
        - name: BYTEWAX_PYTHON_FILE_PATH
          value: /var/bytewax/basic.py
        - name: BYTEWAX_WORKDIR
          value: /var/bytewax
        - name: BYTEWAX_WORKERS_PER_PROCESS
          value: "1"
        - name: BYTEWAX_POD_NAME
          valueFrom:
            fieldRef:
              apiVersion: v1
              fieldPath: metadata.name
        - name: BYTEWAX_REPLICAS
          value: "3"
        - name: BYTEWAX_KEEP_CONTAINER_ALIVE
          value: "true"
        - name: BYTEWAX_HOSTFILE_PATH
          value: /etc/bytewax/hostfile.txt
        - name: BYTEWAX_STATEFULSET_NAME
          value: my-dataflow
```

Some of those were already covered in the [How Bytewax Image Works](/docs/deployment/container/#how-the-bytewax-image-works) section.

The environment variables can be grouped into two groups: 

#### Environments Variables used in `entrypoint.sh` script:

- `BYTEWAX_PYTHON_FILE_PATH`: path of the python script to run.
- `BYTEWAX_WORKDIR`: working directory with all the ConfigMap content.
- `BYTEWAX_KEEP_CONTAINER_ALIVE`: if is set to `true`, after the dataflow program ends an infinite loop is going to keep the container running.

#### Environments Variables internally used by Bytewax when `parse.proc_env()` is called:

- `BYTEWAX_HOSTFILE_PATH`: path of the file that has all the processes addresses.
- `BYTEWAX_POD_NAME`: name of the current Pod used to get the ordinal of it.
- `BYTEWAX_REPLICAS`: number of processes running in the Bytewax cluster.
- `BYTEWAX_STATEFULSET_NAME`: name of the StatefulSet used to get the ordinal of the current Pod.
- `BYTEWAX_WORKERS_PER_PROCESS`: number of workers triggered by each process.

### Security Configuration

Our StatefulSet Pod template definition has strict Pod and Container security context settings. These are the most important aspects:

- The container user is not root and can't escalate.
- All the filesystems are read-only except the `working-directory` volume.
- The only Linux Capability enabled is `NET_BIND_SERVICE`.

## Headless service

This is a Kubernetes Service without an assigned IP only used to interface with Kubernetes' service discovery mechanisms. 

For Bytewax we use the service to instruct Kubernetes to create an endpoint for each Pod in our Statefulset. In this way, there will be a known DNS entry for each process in the Bytewax cluster.

## ConfigMap

We stored the python script file and every needed file in a ConfigMap. The content of that ConfigMap is mounted in the `working-directory` volume in the `BYTEWAX_WORKDIR` path with read-write access. This strategy allows us to:

- Decouple the container image from the Python code to run.
- Set strong security filesystem configurations setting the filesystems to read-only except for the working directory.

### Storing a tree of files and directories

Sometimes your python script will need some input extra files to work with. In that case, we have implemented an approach that involves creating a tar file including all the files/directories needed and then storing that tarball in the ConfigMap.

In that scenario we use some extra steps in our init-container. You can read more about that in our [Helm Chart repository](https://github.com/bytewax/helm-charts/).

## Registry Credentials Secret

In the case that the container image is stored in a private registry, this secret will contain the credentials needed to pull images from that registry.

## Service Account

We use this Kubernetes object to give access to the Registry Credentials Secrets mentioned above to the StatefulSet Pods.

## Next Steps

<<<<<<< HEAD
If you want to deploy this stack in your Kubernetes cluster we invite you to read our [next section](/deployment/waxctl) where we use the Bytewax CLI, Waxctl, to do that.
=======
If you want to deploy this stack in your Kubernetes cluster we invite you to read our [next section](/docs/deployment/waxctl) where we use the Bytewax CLI, `waxctl`, to do that.
>>>>>>> 1e8294cf

## Example Manifests

_The manifests for the above example_

As you can see, we rely on Helm to generate our manifests. You can read more about our Helm Chart [here](https://github.com/bytewax/helm-charts/).

```yaml
---
apiVersion: v1
kind: Namespace
metadata:
  annotations:
    meta.helm.sh/release-name: my-dataflow
    meta.helm.sh/release-namespace: bytewax
  labels:
    app.kubernetes.io/instance: my-dataflow
    app.kubernetes.io/managed-by: Helm
    app.kubernetes.io/name: bytewax
    bytewax.io/managed-by: waxctl
    kubernetes.io/metadata.name: bytewax
  name: bytewax
spec:
  finalizers:
  - kubernetes
---
apiVersion: v1
data:
  basic.py: |
    from bytewax.dataflow import Dataflow
    from bytewax.execution import spawn_cluster
    from bytewax.inputs import ManualInputConfig
    from bytewax.outputs import StdOutputConfig


    def input_builder(worker_index, worker_count, resume_state):
        # Ignore state recovery here
        state = None
        for i in range(10):
            yield state, i


    def double(x):
        return x * 2


    def minus_one(x):
        return x - 1


    def stringy(x):
        return f"<dance>{x}</dance>"


    flow = Dataflow()
    flow.input("input", ManualInputConfig(input_builder))
    flow.map(double)
    flow.map(minus_one)
    flow.map(stringy)
    flow.capture(StdOutputConfig())


    if __name__ == "__main__":
        spawn_cluster(flow)
kind: ConfigMap
metadata:
  annotations:
    meta.helm.sh/release-name: my-dataflow
    meta.helm.sh/release-namespace: bytewax
  labels:
    app.kubernetes.io/instance: my-dataflow
    app.kubernetes.io/managed-by: Helm
    app.kubernetes.io/name: bytewax
    bytewax.io/managed-by: waxctl
  name: my-dataflow
  namespace: bytewax
---
apiVersion: apps/v1
kind: StatefulSet
metadata:
  annotations:
    meta.helm.sh/release-name: my-dataflow
    meta.helm.sh/release-namespace: bytewax
  generation: 2
  labels:
    app.kubernetes.io/instance: my-dataflow
    app.kubernetes.io/managed-by: Helm
    app.kubernetes.io/name: bytewax
    app.kubernetes.io/version: 0.8.0
    bytewax.io/managed-by: waxctl
    helm.sh/chart: bytewax-0.2.3
  name: my-dataflow
  namespace: bytewax
spec:
  podManagementPolicy: Parallel
  replicas: 3
  revisionHistoryLimit: 10
  selector:
    matchLabels:
      app.kubernetes.io/instance: my-dataflow
      app.kubernetes.io/name: bytewax
  serviceName: my-dataflow
  template:
    metadata:
      creationTimestamp: null
      labels:
        app.kubernetes.io/instance: my-dataflow
        app.kubernetes.io/name: bytewax
    spec:
      containers:
      - command:
        - sh
        - -c
        - sh ./entrypoint.sh
        env:
        - name: RUST_LOG
          value: librdkafka=debug,rdkafka::client=debug
        - name: RUST_BACKTRACE
          value: full
        - name: BYTEWAX_PYTHON_FILE_PATH
          value: /var/bytewax/basic.py
        - name: BYTEWAX_WORKDIR
          value: /var/bytewax
        - name: BYTEWAX_WORKERS_PER_PROCESS
          value: "1"
        - name: BYTEWAX_POD_NAME
          valueFrom:
            fieldRef:
              apiVersion: v1
              fieldPath: metadata.name
        - name: BYTEWAX_REPLICAS
          value: "3"
        - name: BYTEWAX_KEEP_CONTAINER_ALIVE
          value: "true"
        - name: BYTEWAX_HOSTFILE_PATH
          value: /etc/bytewax/hostfile.txt
        - name: BYTEWAX_STATEFULSET_NAME
          value: my-dataflow
        image: bytewax/bytewax:latest
        imagePullPolicy: Always
        name: process
        ports:
        - containerPort: 9999
          name: process
          protocol: TCP
        resources: {}
        securityContext:
          allowPrivilegeEscalation: false
          capabilities:
            add:
            - NET_BIND_SERVICE
            drop:
            - ALL
          readOnlyRootFilesystem: true
        terminationMessagePath: /dev/termination-log
        terminationMessagePolicy: File
        volumeMounts:
        - mountPath: /etc/bytewax
          name: hostfile
        - mountPath: /var/bytewax/
          name: working-directory
      dnsPolicy: ClusterFirst
      imagePullSecrets:
      - name: default-credentials
      initContainers:
      - command:
        - sh
        - -c
        - |
          set -ex
          # Generate hostfile.txt.
          echo "my-dataflow-0.my-dataflow.bytewax.svc.cluster.local:9999" > /etc/bytewax/hostfile.txt
          replicas=$(($BYTEWAX_REPLICAS-1))
          x=1
          while [ $x -le $replicas ]
          do
            echo "my-dataflow-$x.my-dataflow.bytewax.svc.cluster.local:9999" >> /etc/bytewax/hostfile.txt
            x=$(( $x + 1 ))
          done
          # Copy python files to working directory
          cp /tmp/bytewax/. /var/bytewax -R
          cd /var/bytewax
          tar -xvf *.tar || echo "No tar files found."
        env:
        - name: BYTEWAX_REPLICAS
          value: "3"
        image: busybox
        imagePullPolicy: Always
        name: init-hostfile
        resources: {}
        securityContext:
          allowPrivilegeEscalation: false
          capabilities:
            add:
            - NET_BIND_SERVICE
            drop:
            - ALL
          readOnlyRootFilesystem: true
        terminationMessagePath: /dev/termination-log
        terminationMessagePolicy: File
        volumeMounts:
        - mountPath: /etc/bytewax
          name: hostfile
        - mountPath: /var/bytewax/
          name: working-directory
        - mountPath: /tmp/bytewax/
          name: python-files
      restartPolicy: Always
      schedulerName: default-scheduler
      securityContext:
        fsGroup: 2000
        runAsGroup: 3000
        runAsNonRoot: true
        runAsUser: 65532
      serviceAccount: my-dataflow-bytewax
      serviceAccountName: my-dataflow-bytewax
      terminationGracePeriodSeconds: 10
      volumes:
      - emptyDir: {}
        name: hostfile
      - configMap:
          defaultMode: 420
          name: my-dataflow
        name: python-files
      - emptyDir: {}
        name: working-directory
  updateStrategy:
    rollingUpdate:
      partition: 0
    type: RollingUpdate
---
apiVersion: v1
kind: Service
metadata:
  annotations:
    meta.helm.sh/release-name: my-dataflow
    meta.helm.sh/release-namespace: bytewax
  labels:
    app.kubernetes.io/instance: my-dataflow
    app.kubernetes.io/managed-by: Helm
    app.kubernetes.io/name: bytewax
    app.kubernetes.io/version: 0.8.0
    bytewax.io/managed-by: waxctl
    helm.sh/chart: bytewax-0.2.3
  name: my-dataflow
  namespace: bytewax
spec:
  clusterIP: None
  clusterIPs:
  - None
  ipFamilies:
  - IPv4
  ipFamilyPolicy: SingleStack
  ports:
  - name: worker
    port: 9999
    protocol: TCP
    targetPort: 9999
  selector:
    app.kubernetes.io/instance: my-dataflow
    app.kubernetes.io/name: bytewax
  sessionAffinity: None
  type: ClusterIP
---
apiVersion: v1
imagePullSecrets:
- name: default-credentials
kind: ServiceAccount
metadata:
  annotations:
    meta.helm.sh/release-name: my-dataflow
    meta.helm.sh/release-namespace: bytewax
  labels:
    app.kubernetes.io/instance: my-dataflow
    app.kubernetes.io/managed-by: Helm
    app.kubernetes.io/name: bytewax
    app.kubernetes.io/version: 0.8.0
    bytewax.io/managed-by: waxctl
    helm.sh/chart: bytewax-0.2.3
  name: my-dataflow-bytewax
  namespace: bytewax
secrets:
- name: my-dataflow-bytewax-token-2nnxc
```<|MERGE_RESOLUTION|>--- conflicted
+++ resolved
@@ -136,11 +136,7 @@
 
 ## Next Steps
 
-<<<<<<< HEAD
-If you want to deploy this stack in your Kubernetes cluster we invite you to read our [next section](/deployment/waxctl) where we use the Bytewax CLI, Waxctl, to do that.
-=======
-If you want to deploy this stack in your Kubernetes cluster we invite you to read our [next section](/docs/deployment/waxctl) where we use the Bytewax CLI, `waxctl`, to do that.
->>>>>>> 1e8294cf
+If you want to deploy this stack in your Kubernetes cluster we invite you to read our [next section](/docs/deployment/waxctl) where we use the Bytewax CLI, Waxctl, to do that.
 
 ## Example Manifests
 
